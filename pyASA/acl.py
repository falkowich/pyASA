--- conflicted
+++ resolved
@@ -16,12 +16,10 @@
 
     @LogMe
     def exists(self, acl: str) -> bool:
-        # self._logger.debug(f"Starting ACL exists check for ACL {acl}")
         if not isinstance(acl, str):
             raise ValueError(f"{type(acl)} is not a valid acl argument type")
         response = self._caller.get(f"objects/extendedacls/{acl}")
         if response.status_code == requests.codes.ok:
-            # self._logger.debug(f"Finished ACL exists check for ACL {acl}")
             return True
         elif response.status_code == requests.codes.not_found:
             return False
@@ -31,13 +29,12 @@
 
     @LogMe
     def delete_rule(self, acl: str, objectid: int):
-        self._logger.debug(f"Starting ACL rule deletion for ACL {acl}, rule hash {hex(objectid)}")
         if not isinstance(acl, str):
             raise ValueError(f"{type(acl)} is not a valid acl argument type")
         if isinstance(objectid, int):
             response = self._caller.delete(f"objects/extendedacls/{acl}/aces/{objectid}")
             if response.status_code == requests.codes.no_content:
-                self._logger.debug(f"Finished ACL rule deletion for ACL {acl}, rule hash {hex(objectid)}")
+                pass
             else:
                 raise RuntimeError(
                     f"Deletion of ACL {acl} rule {objectid} failed with HTTP {response.status_code}: {response.json()}")
@@ -84,10 +81,6 @@
                 f"Getting rule count for ACL {acl} failed with HTTP {response.status_code}")
         return response.json()["rangeInfo"]["total"]
 
-<<<<<<< HEAD
-=======
-
->>>>>>> ee5b5a32
     @LogMe
     def get_rules(self, acl: str) -> list:
         total = 1
